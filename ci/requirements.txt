black
<<<<<<< HEAD
dask
=======
intake
>>>>>>> 1d9dd10f
matplotlib
netcdf4
numpy
palettable
<<<<<<< HEAD
pyshp
=======
>>>>>>> 1d9dd10f
pytest
scipy
shapely
six
xarray
xesmf<|MERGE_RESOLUTION|>--- conflicted
+++ resolved
@@ -1,17 +1,11 @@
 black
-<<<<<<< HEAD
 dask
-=======
 intake
->>>>>>> 1d9dd10f
 matplotlib
 netcdf4
 numpy
 palettable
-<<<<<<< HEAD
 pyshp
-=======
->>>>>>> 1d9dd10f
 pytest
 scipy
 shapely
